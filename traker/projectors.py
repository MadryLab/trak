from abc import ABC, abstractmethod
from enum import Enum
import math
from torch import Tensor
import torch as ch

class ProjectionType(Enum):
    normal = 'normal'
    rademacher = 'rademacher'

class AbstractProjector(ABC):
    """
    Implementations of the Projector class must implement the `project` method,
    which takes in model gradients and returns
    """
    @abstractmethod
    def __init__(self,
                 grad_dim: int,
                 proj_dim: int,
                 seed: int,
                 proj_type: ProjectionType,
                 device) -> None:
        self.grad_dim = grad_dim
        self.proj_dim = proj_dim
        self.seed = seed
        self.proj_type = proj_type
        self.device = device

    @abstractmethod
    def project(self, grads: Tensor, model_id: int) -> Tensor:
        ...


class BasicSingleBlockProjector(AbstractProjector):
    """
    A bare-bones implementation of the projection, which is (extremely)
    inefficient in terms of both time and memory footrpint.
    """
    def __init__(self, grad_dim: int, proj_dim: int, seed: int, proj_type:
                 ProjectionType, device, dtype=ch.float16, model_id=0) -> None:
        super().__init__(grad_dim, proj_dim, seed, proj_type, device)

        self.model_id = model_id
        self.proj_type = proj_type
        self.generator = ch.Generator(device=self.device)
        self.generator = self.generator.manual_seed(self.seed + int(1e4) * self.model_id)
        self.dtype = dtype

        self.proj_matrix = ch.ones(self.grad_dim,
                                   self.proj_dim,
                                   dtype=self.dtype,
                                   device=self.device)

        self.generate_sketch_matrix()  # updates self.proj_matrix

    def generate_sketch_matrix(self):
        if self.proj_type == ProjectionType.normal or self.proj_type == 'normal':
            self.proj_matrix.normal_(generator=self.generator)
        elif self.proj_type == ProjectionType.rademacher or self.proj_type == 'rademacher':
            self.proj_matrix.bernoulli_(p=0.5, generator=self.generator)
            # going from Bernoulli {0, 1} to Rademacher {-1, 1}
            self.proj_matrix *= 2.
            self.proj_matrix -= 1.
        else:
            raise KeyError(f'Projection type {self.proj_type} not recognized.')
    
    def project(self, grads: Tensor, model_id: int) -> Tensor:
        if model_id != self.model_id:
            self.model_id = model_id
            self.generator = self.generator.manual_seed(self.seed + 10e4 * self.model_id)
            self.generate_sketch_matrix()  # updates self.proj_matrix

        return grads @ self.proj_matrix


class BasicProjector(AbstractProjector):
    """
    An implementation of the projection which performs the
    matmul blockwise if needed.
    """
    def __init__(self, grad_dim: int, proj_dim: int, seed: int, proj_type:
                 ProjectionType, device, num_blocks: int=2, dtype=ch.float16,
                 model_id=0) -> None:
        super().__init__(grad_dim, proj_dim, seed, proj_type, device)

        self.num_blocks = num_blocks
        self.block_size = math.ceil(self.proj_dim / self.num_blocks)
        self.dtype = dtype
        self.proj_type = proj_type
        self.model_id = model_id

        self.proj_matrix = ch.empty(self.grad_dim, self.block_size,
                                    dtype=self.dtype,
                                    device=self.device)

        self.generator = ch.Generator(device=self.device)

        self.get_generator_states()
        self.generate_sketch_matrix(self.generator_states[0])

    def get_generator_states(self):
        self.generator_states = []
        self.seeds = []
        self.jl_size = self.proj_matrix.numel()

        for i in range(self.num_blocks):
            s = self.seed + int(1e3) * i + int(1e5) * self.model_id
            self.seeds.append(s)
            self.generator = self.generator.manual_seed(s)
            self.generator_states.append(self.generator.get_state())

    def generate_sketch_matrix(self, generator_state):
        self.generator.set_state(generator_state)
        if self.proj_type == ProjectionType.normal or self.proj_type == 'normal':
            self.proj_matrix.normal_(generator=self.generator)
        elif self.proj_type == ProjectionType.rademacher or self.proj_type == 'rademacher':
            self.proj_matrix.bernoulli_(p=0.5, generator=self.generator)
            self.proj_matrix *= 2.
            self.proj_matrix -= 1.
        else:
            raise KeyError(f'Projection type {self.proj_type} not recognized.')
    
    def project(self, grads: Tensor, model_id: int) -> Tensor:
        sketch = ch.zeros(size=(grads.size(0), self.proj_dim),
                          dtype=self.dtype, device=self.device)

        if model_id != self.model_id:
            self.model_id = model_id
            self.get_generator_states()  # regenerate random seeds for new model_id
            if self.num_blocks == 1:
                self.generate_sketch_matrix(self.generator_states[0])

        if self.num_blocks == 1:
            ch.matmul(grads.data, self.proj_matrix, out=sketch)
        else:
            for ind in range(self.num_blocks):
                self.generate_sketch_matrix(self.generator_states[ind])

                st = ind * self.block_size
                ed = min((ind + 1) * self.block_size, self.proj_dim)
                sketch[:, st:ed] = grads @ self.proj_matrix[:, :(ed - st)]
        return sketch


class CudaProjector(AbstractProjector):
    """
    An implementation of the project for cuda (with compute capability >= 7.0)
    """
    def __init__(self, grad_dim: int, proj_dim: int, seed: int, proj_type:
                 ProjectionType, device, *args, **kwargs) -> None:
        super().__init__(grad_dim, proj_dim, seed, proj_type, device)

        if isinstance(device, str):
            device = ch.device(device)

        if device.type != 'cuda':
<<<<<<< HEAD
            raise ValueError("CudaProjector only works on a cuda device; Either switch to a cuda device, or use the BasicProjector")
=======
            raise ValueError("CudaProjector only works on a cuda device")
>>>>>>> 5098b8fa

        self.num_sms = ch.cuda.get_device_properties(device.index).multi_processor_count

        try:
            import fast_jl
        except ImportError:
            raise ModuleNotFoundError("You should make sure you install the cuda projetor for traker (called fast_jl)")

<<<<<<< HEAD
    def project(self, grads: Tensor, model_id: int) -> Tensor:
=======
    def project(self, grads: Tensor) -> Tensor:
>>>>>>> 5098b8fa
        batch_size = grads.shape[0]
        ebs = 32
        if batch_size <= 8:
            ebs = 8
<<<<<<< HEAD
        elif batch_size <= 16:
=======
        if batch_size <= 16:
>>>>>>> 5098b8fa
            ebs = 16

        function_name = f"project_{self.proj_type.value}_{ebs}"
        import fast_jl
        fn = getattr(fast_jl, function_name)
<<<<<<< HEAD
        return fn(grads, self.proj_dim, self.seed + int(1e4) * model_id, self.num_sms)
=======
        return fn(grads, self.proj_dim, self.seed, self.num_sms)
>>>>>>> 5098b8fa
<|MERGE_RESOLUTION|>--- conflicted
+++ resolved
@@ -154,11 +154,7 @@
             device = ch.device(device)
 
         if device.type != 'cuda':
-<<<<<<< HEAD
             raise ValueError("CudaProjector only works on a cuda device; Either switch to a cuda device, or use the BasicProjector")
-=======
-            raise ValueError("CudaProjector only works on a cuda device")
->>>>>>> 5098b8fa
 
         self.num_sms = ch.cuda.get_device_properties(device.index).multi_processor_count
 
@@ -167,27 +163,15 @@
         except ImportError:
             raise ModuleNotFoundError("You should make sure you install the cuda projetor for traker (called fast_jl)")
 
-<<<<<<< HEAD
     def project(self, grads: Tensor, model_id: int) -> Tensor:
-=======
-    def project(self, grads: Tensor) -> Tensor:
->>>>>>> 5098b8fa
         batch_size = grads.shape[0]
         ebs = 32
         if batch_size <= 8:
             ebs = 8
-<<<<<<< HEAD
         elif batch_size <= 16:
-=======
-        if batch_size <= 16:
->>>>>>> 5098b8fa
             ebs = 16
 
         function_name = f"project_{self.proj_type.value}_{ebs}"
         import fast_jl
         fn = getattr(fast_jl, function_name)
-<<<<<<< HEAD
-        return fn(grads, self.proj_dim, self.seed + int(1e4) * model_id, self.num_sms)
-=======
-        return fn(grads, self.proj_dim, self.seed, self.num_sms)
->>>>>>> 5098b8fa
+        return fn(grads, self.proj_dim, self.seed + int(1e4) * model_id, self.num_sms)