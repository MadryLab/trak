--- conflicted
+++ resolved
@@ -1,13 +1,10 @@
 from tqdm import tqdm
 from torchvision import datasets
-<<<<<<< HEAD
-=======
 import torch
 torch.backends.cuda.enable_mem_efficient_sdp(False)
 
 import open_clip
 
->>>>>>> 3940f4ad
 from trak import TRAKer
 import logging
 import pytest
@@ -22,14 +19,8 @@
 
     tokenizer = open_clip.get_tokenizer('RN50')
 
-<<<<<<< HEAD
     ds_train = datasets.CocoCaptions(root='/path/to/coco2014/images/train2014',
-                                     annFile='/path/to/coco2014/annotations/annotations/captions_train2014.json'
-=======
-    ds_train = datasets.CocoCaptions(root='/mnt/cfs/datasets/coco2014/images/train2014/',
-                                     annFile='/mnt/cfs/datasets/coco2014/annotations/captions_train2014.json'
->>>>>>> 3940f4ad
-                                     )
+                                     annFile='/path/to/coco2014/annotations/annotations/captions_train2014.json')
 
     traker = TRAKer(model=model,
                     task='clip',
@@ -40,15 +31,9 @@
                     logging_level=logging.DEBUG
                     )
 
-<<<<<<< HEAD
     traker.task.get_embeddings(model, ds_train, batch_size=1, size=600, embedding_dim=1024,
                                preprocess_fn_img=lambda x: preprocess(x).to(device).unsqueeze(0),
                                preprocess_fn_txt=lambda x: tokenizer(x[0]).to(device))
-=======
-    traker.task.get_embeddings(model, ds_train, batch_size=1, size=600,
-                                      preprocess_fn_img=lambda x: preprocess(x).to(device).unsqueeze(0),
-                                      preprocess_fn_txt=lambda x: tokenizer(x[0]).to(device))
->>>>>>> 3940f4ad
 
     traker.load_checkpoint(model.state_dict(), model_id=0)
     for bind, (img, captions) in enumerate(tqdm(ds_train)):
